--- conflicted
+++ resolved
@@ -8,7 +8,6 @@
 [Semantic Versioning](http://semver.org/spec/v2.0.0.html).
 
 
-<<<<<<< HEAD
 ## [Unreleased]
 ### Added
 - Support for evaluation of decoder and encoder-decoder models on the Hugging Face Hub.
@@ -20,12 +19,12 @@
 
 ### Changed
 - Now only supports Python 3.10 and above.
-=======
+
+
 ## [v7.1.1] - 2023-07-01
 ### Fixed
 - The feature names of the NER datasets have been changed, so the code have been
   updated to reflect this.
->>>>>>> 80bd6f0f
 
 
 ## [v7.1.0] - 2023-05-15
